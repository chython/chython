--- conflicted
+++ resolved
@@ -33,13 +33,7 @@
 python = ">=3.8,<3.12"
 cachedmethods = '^0.1.4'
 lazy-object-proxy = '^1.6'
-<<<<<<< HEAD
-lxml = '^4.1'
-numpy = '^1.23.3'
-=======
 lxml = '>=4.1'
-mini-racer = '^0.12.4'
->>>>>>> cd29ef76
 chytorch-rxnmap = {version = '^1.4', optional = true}
 rdkit = {version = '^2023.9', optional = true}
 numpy = ">=1.21.0,<2.0.0"
