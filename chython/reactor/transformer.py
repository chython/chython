# -*- coding: utf-8 -*-
#
#  Copyright 2014-2025 Ramil Nugmanov <nougmanoff@protonmail.com>
#  Copyright 2019 Adelia Fatykhova <adelik21979@gmail.com>
#  This file is part of chython.
#
#  chython is free software; you can redistribute it and/or modify
#  it under the terms of the GNU Lesser General Public License as published by
#  the Free Software Foundation; either version 3 of the License, or
#  (at your option) any later version.
#
#  This program is distributed in the hope that it will be useful,
#  but WITHOUT ANY WARRANTY; without even the implied warranty of
#  MERCHANTABILITY or FITNESS FOR A PARTICULAR PURPOSE. See the
#  GNU Lesser General Public License for more details.
#
#  You should have received a copy of the GNU Lesser General Public License
#  along with this program; if not, see <https://www.gnu.org/licenses/>.
#
from typing import Union
from .base import BaseReactor
from ..containers import QueryContainer, MoleculeContainer


class Transformer(BaseReactor):
    """
    Editor for molecules.
    generates modified molecules from input molecule using template.
    Transformer calling returns generator of all possible replacements.
    """
    def __init__(self, pattern: QueryContainer, replacement: Union[MoleculeContainer, QueryContainer],
                 delete_atoms: bool = True, automorphism_filter: bool = True, fix_aromatic_rings: bool = True,
                 fix_broken_pyrroles: bool = False, fix_tautomers: bool = True, copy_metadata: bool = False):
        """
        :param pattern: Search pattern.
        :param replacement: Resulted structure.
        :param delete_atoms: If True atoms exists in reactants but not exists in products will be removed.
        :param fix_aromatic_rings: Proceed kekule and thiele on products.
        :param fix_tautomers: See `thiele()` docs.
        :param automorphism_filter: Skip matches to same atoms.
        :param copy_metadata: Copy metadata from structure to transformed.
        :param fix_broken_pyrroles: fix invalid rings like Cn1cc[nH]c1.
        """
        if not isinstance(pattern, QueryContainer) or not isinstance(replacement, (MoleculeContainer, QueryContainer)):
            raise TypeError('invalid params')

        self._pattern = pattern
        self._automorphism_filter = automorphism_filter
        self._copy_metadata = copy_metadata
<<<<<<< HEAD
        super().__init__(pattern, replacement, delete_atoms, fix_aromatic_rings, fix_tautomers)
=======
        super().__init__(pattern, replacement, delete_atoms, fix_aromatic_rings, fix_tautomers, fix_broken_pyrroles)
>>>>>>> 843ebeef

    def __call__(self, structure: MoleculeContainer):
        if not isinstance(structure, MoleculeContainer):
            raise TypeError('only Molecules possible')

        for mapping in self._pattern.get_mapping(structure, automorphism_filter=self._automorphism_filter):
            transformed = self._patcher(structure, mapping)
            if self._copy_metadata:
                transformed.meta.update(structure.meta)
            yield transformed


__all__ = ['Transformer']<|MERGE_RESOLUTION|>--- conflicted
+++ resolved
@@ -47,11 +47,7 @@
         self._pattern = pattern
         self._automorphism_filter = automorphism_filter
         self._copy_metadata = copy_metadata
-<<<<<<< HEAD
-        super().__init__(pattern, replacement, delete_atoms, fix_aromatic_rings, fix_tautomers)
-=======
         super().__init__(pattern, replacement, delete_atoms, fix_aromatic_rings, fix_tautomers, fix_broken_pyrroles)
->>>>>>> 843ebeef
 
     def __call__(self, structure: MoleculeContainer):
         if not isinstance(structure, MoleculeContainer):
