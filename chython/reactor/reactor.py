--- conflicted
+++ resolved
@@ -67,21 +67,12 @@
         self._patterns = patterns
         self._products = products
 
-<<<<<<< HEAD
-        self.__one_shot = one_shot
-        self.__polymerise_limit = polymerise_limit
-        self.__products_atoms = tuple(set(m) for m in products)
-        self.__automorphism_filter = automorphism_filter
-        super().__init__({n for x in patterns for n, a in x.atoms() if not a.masked}, reduce(or_, products),
-                         delete_atoms, fix_aromatic_rings, fix_tautomers)
-=======
         self._one_shot = one_shot
         self._polymerise_limit = polymerise_limit
         self._products_atoms = tuple(set(m) for m in products)
         self._automorphism_filter = automorphism_filter
         super().__init__(reduce(or_, patterns), reduce(or_, products), delete_atoms, fix_aromatic_rings,
                          fix_tautomers, fix_broken_pyrroles)
->>>>>>> 843ebeef
 
     def __call__(self, *structures: MoleculeContainer):
         if any(not isinstance(structure, MoleculeContainer) for structure in structures):
