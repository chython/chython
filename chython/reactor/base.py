# -*- coding: utf-8 -*-
#
<<<<<<< HEAD
#  Copyright 2014-2024 Ramil Nugmanov <nougmanoff@protonmail.com>
=======
#  Copyright 2014-2025 Ramil Nugmanov <nougmanoff@protonmail.com>
>>>>>>> 843ebeef
#  Copyright 2019 Adelia Fatykhova <adelik21979@gmail.com>
#  This file is part of chython.
#
#  chython is free software; you can redistribute it and/or modify
#  it under the terms of the GNU Lesser General Public License as published by
#  the Free Software Foundation; either version 3 of the License, or
#  (at your option) any later version.
#
#  This program is distributed in the hope that it will be useful,
#  but WITHOUT ANY WARRANTY; without even the implied warranty of
#  MERCHANTABILITY or FITNESS FOR A PARTICULAR PURPOSE. See the
#  GNU Lesser General Public License for more details.
#
#  You should have received a copy of the GNU Lesser General Public License
#  along with this program; if not, see <https://www.gnu.org/licenses/>.
#
from typing import Union
from ..containers import MoleculeContainer, QueryContainer
from ..containers.bonds import Bond
from ..periodictable import Element, AnyElement, QueryElement


class BaseReactor:
<<<<<<< HEAD
    def __init__(self, pattern, replacement, delete_atoms, fix_rings, fix_tautomers):
=======
    def __init__(self, pattern, replacement, delete_atoms, fix_rings, fix_tautomers, fix_broken_pyrroles):
>>>>>>> 843ebeef
        if isinstance(replacement, QueryContainer):
            for n, a in replacement.atoms():
                if not isinstance(a, (AnyElement, QueryElement)):
                    raise TypeError('Unsupported query atom type')
<<<<<<< HEAD
            for *_, b in replacement.bonds():
                if len(b.order) > 1:
                    raise ValueError('Variable bond in replacement')

        self._to_delete = {n for n, a in pattern.atoms() if not a.masked} - set(replacement) if delete_atoms else ()
        self._replacement = replacement
        self._fix_rings = fix_rings
        self._fix_tautomers = fix_tautomers

    def _get_deleted(self, structure, mapping):
        if not self._to_delete:
            return set()

        bonds = structure._bonds
        to_delete = {mapping[x] for x in self._to_delete}
        # if deleted atoms have another path to remain fragment, the path is preserved
        remain = set(mapping.values()).difference(to_delete)
        delete, global_seen = set(), set()
        for x in to_delete:
            for n in bonds[x]:
                if n in global_seen or n in remain:
                    continue
                seen = {n}
                global_seen.add(n)
                stack = [x for x in bonds[n] if x not in global_seen]
                while stack:
                    current = stack.pop()
                    if current in remain:
                        break
                    if current in to_delete:
                        continue
                    seen.add(current)
                    global_seen.add(current)
                    stack.extend([x for x in bonds[current] if x not in global_seen])
                else:
                    delete.update(seen)

        to_delete.update(delete)
        return to_delete

    def _patcher(self, structure: MoleculeContainer, mapping):
        atoms = structure._atoms
        bonds = structure._bonds

        to_delete = self._get_deleted(structure, mapping)
        new = structure.__class__()
        natoms = new._atoms
        nbonds = new._bonds
        max_atom = max(atoms)
        stereo_atoms = []
        stereo_bonds = []

        # let's preserve connectivity order from replacement to keep stereo signs as is.
        # stereo labels from original structure will be recalculated after full molecule construction.
        for n, ra in self._replacement.atoms():
            if isinstance(ra, AnyElement):
                if m := mapping.get(n):
                    # keep matched atom type and isotope
                    sa = atoms[m]
                    a = sa.copy()
                    a.charge = ra.charge
                    a.is_radical = ra.is_radical
                    if ra.stereo is not None:  # override stereo
                        a._stereo = ra.stereo
                    elif sa.stereo is not None:  # keep original stereo
                        stereo_atoms.append(m)  # mark for stereo fix
                else:
                    raise ValueError("AnyElement doesn't match to pattern")
            else:  # QueryElement or Element
                ra: Union[QueryElement, Element]  # typehint
                e = Element.from_atomic_number(ra.atomic_number)
                a = e(ra.isotope, charge=ra.charge, is_radical=ra.is_radical)
                if not (m := mapping.get(n)):  # new atom
                    m = max_atom + 1
                    max_atom += 1
                    mapping[n] = m
                    a._stereo = ra.stereo  # keep stereo from patch for new atoms
                    if isinstance(ra, Element):
                        a._implicit_hydrogens = ra.implicit_hydrogens  # keep H count from patch
                        a.x = ra.x  # keep coordinates from patch
                        a.y = ra.y
                    elif len(ra.implicit_hydrogens) == 1:  # keep H count from patch
                        a._implicit_hydrogens = ra.implicit_hydrogens[0]
                    elif ra.implicit_hydrogens:
                        raise ValueError('Query element in patch has more than one implicit hydrogen')
                else:  # existing atoms
                    sa = atoms[m]
                    a.x = sa.x  # preserve existing coordinates
                    a.y = sa.y
                    if ra.stereo is not None:
                        a._stereo = ra.stereo
                    elif sa.stereo is not None:  # keep original stereo
                        stereo_atoms.append(m)
            natoms[m] = a
            nbonds[m] = {}

        # preserve connectivity order
        for n, bs in self._replacement._bonds.items():
            n = mapping[n]
            for m, rb in bs.items():
                m = mapping[m]
                if n in nbonds[m]:  # back-link
                    nbonds[n][m] = nbonds[m][n]
                else:
                    nbonds[n][m] = b = Bond(int(rb))
                    if rb.stereo is not None:  # override stereo
                        b._stereo = rb.stereo
                    elif (sbn := bonds.get(n)) is None or (sb := sbn.get(m)) is None or sb.stereo is None:
                        continue
                    else:  # original structure has stereo bond
                        stereo_bonds.append((n, m))

        patched_atoms = set(new)
        for n, sa in atoms.items():  # add unmatched or masked atoms
            if n not in patched_atoms and n not in to_delete:
                natoms[n] = a = sa.copy(hydrogens=True)
                nbonds[n] = {}
                if sa.stereo is not None:
                    # in case of allenes label can disappear/change, thus, requires recalculation
                    # for tetrahedrons label can be stored as is
                    if len(bonds[n]) >= 3:
                        a._stereo = sa.stereo
                    else:
                        stereo_atoms.append(n)

        for n, bs in bonds.items():  # preserve connectivity order for keeping stereo labels as is
=======
                elif len(a.implicit_hydrogens) > 1:
                    raise ValueError('Query element in patch has more than one implicit hydrogen clause')
            for *_, b in replacement.bonds():
                if len(b.order) > 1:
                    raise ValueError('Variable bond in replacement')

        self._to_delete = {n for n, a in pattern.atoms() if not a.masked} - set(replacement) if delete_atoms else ()
        self._replacement = replacement
        self._fix_rings = fix_rings
        self._fix_tautomers = fix_tautomers
        self._fix_broken_pyrroles = fix_broken_pyrroles

    def _get_deleted(self, structure, mapping):
        if not self._to_delete:
            return set()

        bonds = structure._bonds
        to_delete = {mapping[x] for x in self._to_delete}
        # if deleted atoms have another path to remain fragment, the path is preserved
        remain = set(mapping.values()).difference(to_delete)
        delete, global_seen = set(), set()
        for x in to_delete:
            for n in bonds[x]:
                if n in global_seen or n in remain:
                    continue
                seen = {n}
                global_seen.add(n)
                stack = [x for x in bonds[n] if x not in global_seen]
                while stack:
                    current = stack.pop()
                    if current in remain:
                        break
                    if current in to_delete:
                        continue
                    seen.add(current)
                    global_seen.add(current)
                    stack.extend([x for x in bonds[current] if x not in global_seen])
                else:
                    delete.update(seen)

        to_delete.update(delete)
        return to_delete

    def _patcher(self, structure: MoleculeContainer, mapping):
        satoms = structure._atoms
        sbonds = structure._bonds

        to_delete = self._get_deleted(structure, mapping)
        new = structure.__class__()
        natoms = new._atoms
        nbonds = new._bonds
        max_atom = max(satoms)
        stereo_atoms = []
        stereo_bonds = []

        # let's preserve connectivity order from replacement to keep stereo signs as is.
        # stereo labels from original structure will be recalculated after full molecule construction.
        for n, ra in self._replacement.atoms():
            if isinstance(ra, AnyElement):
                if m := mapping.get(n):
                    # keep matched atom type and isotope
                    sa = satoms[m]
                    a = sa.copy()
                    a.charge = ra.charge
                    a.is_radical = ra.is_radical
                    if ra.stereo is not None:  # override stereo
                        a._stereo = ra.stereo
                    elif sa.stereo is not None:  # keep original stereo
                        stereo_atoms.append(m)  # mark for stereo fix
                else:
                    raise ValueError("AnyElement doesn't match to pattern")
            else:  # QueryElement or Element
                ra: Union[QueryElement, Element]  # typehint
                e = Element.from_atomic_number(ra.atomic_number)
                a = e(ra.isotope, charge=ra.charge, is_radical=ra.is_radical)
                if not (m := mapping.get(n)):  # new atom
                    m = max_atom + 1
                    mapping[n] = max_atom = m
                    a._stereo = ra.stereo  # keep stereo from patch for new atoms
                    if isinstance(ra, Element):
                        a._implicit_hydrogens = ra.implicit_hydrogens  # keep H count from patch
                        a.xy = ra.xy  # keep coordinates from patch
                    elif ra.implicit_hydrogens:  # keep H count from patch
                        a._implicit_hydrogens = ra.implicit_hydrogens[0]
                else:  # existing atoms
                    sa = satoms[m]
                    a.xy = sa.xy  # preserve existing coordinates
                    if ra.stereo is not None:
                        a._stereo = ra.stereo
                    elif sa.stereo is not None:  # keep original stereo
                        stereo_atoms.append(m)
            natoms[m] = a
            nbonds[m] = {}

        # preserve connectivity order
        for n, bs in self._replacement._bonds.items():
            n = mapping[n]
            for m, rb in bs.items():
                m = mapping[m]
                if n in nbonds[m]:  # back-link
                    nbonds[n][m] = nbonds[m][n]
                else:
                    nbonds[n][m] = b = Bond(int(rb))
                    if rb.stereo is not None:  # override stereo
                        b._stereo = rb.stereo
                    # check bond exists in source and has stereo label and the same order
                    elif (sbn := sbonds.get(n)) is None or (sb := sbn.get(m)) is None or sb.stereo is None or sb != b:
                        continue
                    else:  # original structure has stereo bond
                        stereo_bonds.append((n, m))

        patched_atoms = set(new)
        for n, sa in satoms.items():  # add unmatched or masked atoms
            if n not in patched_atoms and n not in to_delete:
                natoms[n] = a = sa.copy(hydrogens=True)
                nbonds[n] = {}
                if sa.stereo is not None:
                    # in case of allenes label can disappear/change, thus, requires recalculation
                    # for tetrahedrons label can be stored as is
                    if n in structure.stereogenic_tetrahedrons:
                        a._stereo = sa.stereo
                    else:
                        stereo_atoms.append(n)

        for n, bs in sbonds.items():  # preserve connectivity order for keeping stereo labels as is
>>>>>>> 843ebeef
            if n in to_delete:  # atoms for removing
                continue
            for m, b in bs.items():
                # ignore deleted atoms and patch atoms
                if m in to_delete or n in patched_atoms and m in patched_atoms:
                    continue
                elif n in nbonds[m]:  # back-link
                    nbonds[n][m] = nbonds[m][n]
                else:
                    nbonds[n][m] = b.copy()
                    if b.stereo is not None:
                        # stereo label should be recalculated
                        stereo_bonds.append((n, m))

        for n, a in new.atoms():
            if a.implicit_hydrogens is None:
                new.calc_implicit(n)
        new.calc_labels()

        # translate stereo sign from old order to new order
        for n in stereo_atoms:
            if n in new.stereogenic_tetrahedrons:
<<<<<<< HEAD
                if bonds[n].keys() == nbonds[n].keys():
                    # flush stereo from reaction center. should be explicitly set in replacement.
                    s = new._translate_tetrahedron_sign(n, structure.stereogenic_tetrahedrons[n], atoms[n].stereo)
=======
                if sbonds[n].keys() == nbonds[n].keys():
                    # flush stereo from reaction center. should be explicitly set in replacement.
                    s = new._translate_tetrahedron_sign(n, structure.stereogenic_tetrahedrons[n], satoms[n].stereo)
>>>>>>> 843ebeef
                    natoms[n]._stereo = s
            elif n in new.stereogenic_allenes:
                if set(new.stereogenic_allenes[n]) == set(structure.stereogenic_allenes[n]):
                    # flush stereo for changed allene substituents
<<<<<<< HEAD
                    s = new._translate_allene_sign(n, *structure.stereogenic_allenes[n][:2], atoms[n].stereo)
=======
                    s = new._translate_allene_sign(n, *structure.stereogenic_allenes[n][:2], satoms[n].stereo)
>>>>>>> 843ebeef
                    natoms[n]._stereo = s
            # else: ignore label

        for n, m in stereo_bonds:
<<<<<<< HEAD
            if (t12 := new._stereo_cis_trans_terminals.get(n, True)) == new._stereo_cis_trans_terminals.get(m, False):
                if set(new.stereogenic_cis_trans[t12]) == set(env := structure.stereogenic_cis_trans[t12]):
                    # connected to cumulenes atoms should be the same
                    s = new._translate_cis_trans_sign(*t12, *env[:2], bonds[n][m].stereo)
                    nbonds[n][m]._stereo = s
            # else: ignore label

        if self._fix_rings:
            new.kekule()  # keeps stereo as is
=======
            # check if bond is center of cumulene
            if (n12 := new._stereo_cis_trans_terminals.get(n, True)) != new._stereo_cis_trans_terminals.get(m, False):
                continue
            s12 = structure._stereo_cis_trans_terminals[n]
            # check if cumulene terminals are the same
            if set(n12) != set(s12):
                continue
            if set(new.stereogenic_cis_trans[n12]) == set(env := structure.stereogenic_cis_trans[s12]):
                # connected to cumulenes atoms should be the same
                s = new._translate_cis_trans_sign(*n12, *env[:2], sbonds[n][m].stereo)
                nbonds[n][m]._stereo = s
            # else: ignore label

        if self._fix_rings:
            new.kekule(ignore_pyrrole_hydrogen=self._fix_broken_pyrroles)  # keeps stereo as is
>>>>>>> 843ebeef
            if not new.thiele(fix_tautomers=self._fix_tautomers):  # fixes stereo if any ring aromatized
                new.fix_stereo()
        else:
            new.fix_stereo()
        return new


__all__ = ['BaseReactor']<|MERGE_RESOLUTION|>--- conflicted
+++ resolved
@@ -1,10 +1,6 @@
 # -*- coding: utf-8 -*-
 #
-<<<<<<< HEAD
-#  Copyright 2014-2024 Ramil Nugmanov <nougmanoff@protonmail.com>
-=======
 #  Copyright 2014-2025 Ramil Nugmanov <nougmanoff@protonmail.com>
->>>>>>> 843ebeef
 #  Copyright 2019 Adelia Fatykhova <adelik21979@gmail.com>
 #  This file is part of chython.
 #
@@ -28,143 +24,11 @@
 
 
 class BaseReactor:
-<<<<<<< HEAD
-    def __init__(self, pattern, replacement, delete_atoms, fix_rings, fix_tautomers):
-=======
     def __init__(self, pattern, replacement, delete_atoms, fix_rings, fix_tautomers, fix_broken_pyrroles):
->>>>>>> 843ebeef
         if isinstance(replacement, QueryContainer):
             for n, a in replacement.atoms():
                 if not isinstance(a, (AnyElement, QueryElement)):
                     raise TypeError('Unsupported query atom type')
-<<<<<<< HEAD
-            for *_, b in replacement.bonds():
-                if len(b.order) > 1:
-                    raise ValueError('Variable bond in replacement')
-
-        self._to_delete = {n for n, a in pattern.atoms() if not a.masked} - set(replacement) if delete_atoms else ()
-        self._replacement = replacement
-        self._fix_rings = fix_rings
-        self._fix_tautomers = fix_tautomers
-
-    def _get_deleted(self, structure, mapping):
-        if not self._to_delete:
-            return set()
-
-        bonds = structure._bonds
-        to_delete = {mapping[x] for x in self._to_delete}
-        # if deleted atoms have another path to remain fragment, the path is preserved
-        remain = set(mapping.values()).difference(to_delete)
-        delete, global_seen = set(), set()
-        for x in to_delete:
-            for n in bonds[x]:
-                if n in global_seen or n in remain:
-                    continue
-                seen = {n}
-                global_seen.add(n)
-                stack = [x for x in bonds[n] if x not in global_seen]
-                while stack:
-                    current = stack.pop()
-                    if current in remain:
-                        break
-                    if current in to_delete:
-                        continue
-                    seen.add(current)
-                    global_seen.add(current)
-                    stack.extend([x for x in bonds[current] if x not in global_seen])
-                else:
-                    delete.update(seen)
-
-        to_delete.update(delete)
-        return to_delete
-
-    def _patcher(self, structure: MoleculeContainer, mapping):
-        atoms = structure._atoms
-        bonds = structure._bonds
-
-        to_delete = self._get_deleted(structure, mapping)
-        new = structure.__class__()
-        natoms = new._atoms
-        nbonds = new._bonds
-        max_atom = max(atoms)
-        stereo_atoms = []
-        stereo_bonds = []
-
-        # let's preserve connectivity order from replacement to keep stereo signs as is.
-        # stereo labels from original structure will be recalculated after full molecule construction.
-        for n, ra in self._replacement.atoms():
-            if isinstance(ra, AnyElement):
-                if m := mapping.get(n):
-                    # keep matched atom type and isotope
-                    sa = atoms[m]
-                    a = sa.copy()
-                    a.charge = ra.charge
-                    a.is_radical = ra.is_radical
-                    if ra.stereo is not None:  # override stereo
-                        a._stereo = ra.stereo
-                    elif sa.stereo is not None:  # keep original stereo
-                        stereo_atoms.append(m)  # mark for stereo fix
-                else:
-                    raise ValueError("AnyElement doesn't match to pattern")
-            else:  # QueryElement or Element
-                ra: Union[QueryElement, Element]  # typehint
-                e = Element.from_atomic_number(ra.atomic_number)
-                a = e(ra.isotope, charge=ra.charge, is_radical=ra.is_radical)
-                if not (m := mapping.get(n)):  # new atom
-                    m = max_atom + 1
-                    max_atom += 1
-                    mapping[n] = m
-                    a._stereo = ra.stereo  # keep stereo from patch for new atoms
-                    if isinstance(ra, Element):
-                        a._implicit_hydrogens = ra.implicit_hydrogens  # keep H count from patch
-                        a.x = ra.x  # keep coordinates from patch
-                        a.y = ra.y
-                    elif len(ra.implicit_hydrogens) == 1:  # keep H count from patch
-                        a._implicit_hydrogens = ra.implicit_hydrogens[0]
-                    elif ra.implicit_hydrogens:
-                        raise ValueError('Query element in patch has more than one implicit hydrogen')
-                else:  # existing atoms
-                    sa = atoms[m]
-                    a.x = sa.x  # preserve existing coordinates
-                    a.y = sa.y
-                    if ra.stereo is not None:
-                        a._stereo = ra.stereo
-                    elif sa.stereo is not None:  # keep original stereo
-                        stereo_atoms.append(m)
-            natoms[m] = a
-            nbonds[m] = {}
-
-        # preserve connectivity order
-        for n, bs in self._replacement._bonds.items():
-            n = mapping[n]
-            for m, rb in bs.items():
-                m = mapping[m]
-                if n in nbonds[m]:  # back-link
-                    nbonds[n][m] = nbonds[m][n]
-                else:
-                    nbonds[n][m] = b = Bond(int(rb))
-                    if rb.stereo is not None:  # override stereo
-                        b._stereo = rb.stereo
-                    elif (sbn := bonds.get(n)) is None or (sb := sbn.get(m)) is None or sb.stereo is None:
-                        continue
-                    else:  # original structure has stereo bond
-                        stereo_bonds.append((n, m))
-
-        patched_atoms = set(new)
-        for n, sa in atoms.items():  # add unmatched or masked atoms
-            if n not in patched_atoms and n not in to_delete:
-                natoms[n] = a = sa.copy(hydrogens=True)
-                nbonds[n] = {}
-                if sa.stereo is not None:
-                    # in case of allenes label can disappear/change, thus, requires recalculation
-                    # for tetrahedrons label can be stored as is
-                    if len(bonds[n]) >= 3:
-                        a._stereo = sa.stereo
-                    else:
-                        stereo_atoms.append(n)
-
-        for n, bs in bonds.items():  # preserve connectivity order for keeping stereo labels as is
-=======
                 elif len(a.implicit_hydrogens) > 1:
                     raise ValueError('Query element in patch has more than one implicit hydrogen clause')
             for *_, b in replacement.bonds():
@@ -290,7 +154,6 @@
                         stereo_atoms.append(n)
 
         for n, bs in sbonds.items():  # preserve connectivity order for keeping stereo labels as is
->>>>>>> 843ebeef
             if n in to_delete:  # atoms for removing
                 continue
             for m, b in bs.items():
@@ -313,39 +176,18 @@
         # translate stereo sign from old order to new order
         for n in stereo_atoms:
             if n in new.stereogenic_tetrahedrons:
-<<<<<<< HEAD
-                if bonds[n].keys() == nbonds[n].keys():
-                    # flush stereo from reaction center. should be explicitly set in replacement.
-                    s = new._translate_tetrahedron_sign(n, structure.stereogenic_tetrahedrons[n], atoms[n].stereo)
-=======
                 if sbonds[n].keys() == nbonds[n].keys():
                     # flush stereo from reaction center. should be explicitly set in replacement.
                     s = new._translate_tetrahedron_sign(n, structure.stereogenic_tetrahedrons[n], satoms[n].stereo)
->>>>>>> 843ebeef
                     natoms[n]._stereo = s
             elif n in new.stereogenic_allenes:
                 if set(new.stereogenic_allenes[n]) == set(structure.stereogenic_allenes[n]):
                     # flush stereo for changed allene substituents
-<<<<<<< HEAD
-                    s = new._translate_allene_sign(n, *structure.stereogenic_allenes[n][:2], atoms[n].stereo)
-=======
                     s = new._translate_allene_sign(n, *structure.stereogenic_allenes[n][:2], satoms[n].stereo)
->>>>>>> 843ebeef
                     natoms[n]._stereo = s
             # else: ignore label
 
         for n, m in stereo_bonds:
-<<<<<<< HEAD
-            if (t12 := new._stereo_cis_trans_terminals.get(n, True)) == new._stereo_cis_trans_terminals.get(m, False):
-                if set(new.stereogenic_cis_trans[t12]) == set(env := structure.stereogenic_cis_trans[t12]):
-                    # connected to cumulenes atoms should be the same
-                    s = new._translate_cis_trans_sign(*t12, *env[:2], bonds[n][m].stereo)
-                    nbonds[n][m]._stereo = s
-            # else: ignore label
-
-        if self._fix_rings:
-            new.kekule()  # keeps stereo as is
-=======
             # check if bond is center of cumulene
             if (n12 := new._stereo_cis_trans_terminals.get(n, True)) != new._stereo_cis_trans_terminals.get(m, False):
                 continue
@@ -361,7 +203,6 @@
 
         if self._fix_rings:
             new.kekule(ignore_pyrrole_hydrogen=self._fix_broken_pyrroles)  # keeps stereo as is
->>>>>>> 843ebeef
             if not new.thiele(fix_tautomers=self._fix_tautomers):  # fixes stereo if any ring aromatized
                 new.fix_stereo()
         else:
