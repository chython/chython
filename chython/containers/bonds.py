# -*- coding: utf-8 -*-
#
<<<<<<< HEAD
#  Copyright 2019-2024 Ramil Nugmanov <nougmanoff@protonmail.com>
=======
#  Copyright 2019-2025 Ramil Nugmanov <nougmanoff@protonmail.com>
>>>>>>> 843ebeef
#  This file is part of chython.
#
#  chython is free software; you can redistribute it and/or modify
#  it under the terms of the GNU Lesser General Public License as published by
#  the Free Software Foundation; either version 3 of the License, or
#  (at your option) any later version.
#
#  This program is distributed in the hope that it will be useful,
#  but WITHOUT ANY WARRANTY; without even the implied warranty of
#  MERCHANTABILITY or FITNESS FOR A PARTICULAR PURPOSE. See the
#  GNU Lesser General Public License for more details.
#
#  You should have received a copy of the GNU Lesser General Public License
#  along with this program; if not, see <https://www.gnu.org/licenses/>.
#
from typing import Optional, Tuple, Union, List, Set


class Bond:
    __slots__ = ('_order', '_in_ring', '_stereo')

    def __init__(self, order: int, *, stereo: Optional[bool] = None):
        if not isinstance(order, int):
            raise TypeError('invalid order value')
        elif order not in (1, 4, 2, 3, 8):
            raise ValueError('order should be from [1, 2, 3, 4, 8]')
        self._order = order
        self._stereo = stereo

    def __eq__(self, other):
        if isinstance(other, int):
            return self.order == other
        elif isinstance(other, Bond):
            return self.order == other.order
        return False

    def __repr__(self):
        return f'{self.__class__.__name__}({self.order})'

    def __int__(self):
        """
        Bond order.
        """
        return self.order

    def __hash__(self):
        """
        Bond order. Used in Morgan atoms ordering.
        """
        return self.order

    @property
    def order(self) -> int:
        return self._order

    @property
    def stereo(self) -> Optional[bool]:
        return self._stereo

    @property
    def in_ring(self) -> bool:
        return self._in_ring

    def copy(self, full=False, stereo=False) -> 'Bond':
        copy = object.__new__(self.__class__)
        copy._order = self.order
        if full:
            copy._stereo = self.stereo
            copy._in_ring = self.in_ring
        else:
            if stereo:
                copy._stereo = self.stereo
            else:
                copy._stereo = None
        return copy

    def __copy__(self):
        return self.copy()


class DynamicBond:
    __slots__ = ('_order', '_p_order')

    def __init__(self, order=None, p_order=None):
        if order is None:
            if not isinstance(p_order, int):
                raise TypeError('p_order should be int type')
        elif not isinstance(order, int):
            raise TypeError('order should be int type or None')
        elif p_order is not None and not isinstance(p_order, int):
            raise TypeError('p_order should be int type or None')

        if order not in (1, 4, 2, 3, None, 8) or p_order not in (1, 4, 2, 3, None, 8):
            raise ValueError('order or p_order should be from [1, 2, 3, 4, 8]')

        self._order = order
        self._p_order = p_order

    def __eq__(self, other):
        if isinstance(other, DynamicBond):
            return self.order == other.order and self.p_order == other.p_order
        return False

    def __repr__(self):
        return f'{self.__class__.__name__}({self.order}, {self.p_order})'

    def __int__(self):
        """
        Hash of bond orders.
        """
        return hash(self)

    def __hash__(self):
        """
        Hash of bond orders.
        """
        return hash((self.order or 0, self.p_order or 0))

    @property
    def is_dynamic(self) -> bool:
        """
        Bond has dynamic features
        """
        return self.order != self.p_order

    @property
    def order(self) -> Optional[int]:
        return self._order

    @property
    def p_order(self) -> Optional[int]:
        return self._p_order

    def copy(self) -> 'DynamicBond':
        copy = object.__new__(self.__class__)
        copy._order = self.order
        copy._p_order = self.p_order
        return copy

    def __copy__(self):
        return self.copy()

    @classmethod
    def from_bond(cls, bond: 'Bond') -> 'DynamicBond':
        if not isinstance(bond, Bond):
            raise TypeError('Bond expected')
        copy = object.__new__(cls)
        copy._order = copy._p_order = bond.order
        return copy


class QueryBond:
    __slots__ = ('_order', '_in_ring', '_stereo')

    def __init__(self, order: Union[int, List[int], Set[int], Tuple[int, ...]],
                 in_ring: Optional[bool] = None, stereo: Optional[bool] = None):
        if isinstance(order, (list, tuple, set)):
            if not all(isinstance(x, int) for x in order):
                raise TypeError('invalid order value')
            if any(x not in (1, 4, 2, 3, 8) for x in order):
                raise ValueError('order should be from [1, 2, 3, 4, 8]')
            order = tuple(sorted(set(order)))
        elif isinstance(order, int):
            if order not in (1, 4, 2, 3, 8):
                raise ValueError('order should be from [1, 2, 3, 4, 8]')
            order = (order,)
        else:
            raise TypeError('invalid order value')
        if in_ring is not None and not isinstance(in_ring, bool):
            raise TypeError('in_ring mark should be boolean or None')
<<<<<<< HEAD
        if stereo is not None and not isinstance(stereo, bool):
            raise TypeError('stereo mark should be boolean or None')
        self._order = order
        self._in_ring = in_ring
        self._stereo = stereo
=======
        self._order = order
        self._in_ring = in_ring
        self.stereo = stereo
>>>>>>> 843ebeef

    def __eq__(self, other):
        if isinstance(other, Bond):
            if self.in_ring is not None:
                if self.in_ring != other.in_ring:
                    return False
            return other.order in self.order
        elif isinstance(other, QueryBond):
            return self.order == other.order and self.in_ring == other.in_ring
        elif isinstance(other, int):
            return other in self.order
        return False

    def __repr__(self):
        return f'{self.__class__.__name__}({self.order}, {self.in_ring})'

    def __int__(self):
        """
        Simple bond order or hash of sorted tuple of orders.
        """
        if len(self.order) == 1:
            return self.order[0]
        return hash(self.order)

    def __hash__(self):
        """
        Hash of orders and cycle mark. Used in Morgan atoms ordering.
        """
        return hash((self.order, self.in_ring))

    @property
    def order(self) -> Tuple[int, ...]:
        return self._order

    @property
    def in_ring(self) -> Optional[bool]:
        return self._in_ring

    @property
    def stereo(self) -> Optional[bool]:
        return self._stereo
<<<<<<< HEAD
=======

    @stereo.setter
    def stereo(self, value):
        if value is not None and not isinstance(value, bool):
            raise TypeError('stereo mark should be boolean or None')
        self._stereo = value
>>>>>>> 843ebeef

    def copy(self, full=False) -> 'QueryBond':
        copy = object.__new__(self.__class__)
        copy._order = self.order
        if full:
            copy._in_ring = self.in_ring
            copy._stereo = self.stereo
        else:
            copy._in_ring = copy._stereo = None
        return copy

    def __copy__(self):
        return self.copy()

    @classmethod
    def from_bond(cls, bond: 'Bond', stereo=False, in_ring=False) -> 'QueryBond':
        if not isinstance(bond, Bond):
            raise TypeError('Bond expected')
        copy = object.__new__(cls)
        copy._order = (bond.order,)
        if in_ring:
            copy._in_ring = bond.in_ring
        else:
            copy._in_ring = None
        if stereo:
            copy._stereo = bond.stereo
        else:
            copy._stereo = None
        return copy


__all__ = ['Bond', 'DynamicBond', 'QueryBond']<|MERGE_RESOLUTION|>--- conflicted
+++ resolved
@@ -1,10 +1,6 @@
 # -*- coding: utf-8 -*-
 #
-<<<<<<< HEAD
-#  Copyright 2019-2024 Ramil Nugmanov <nougmanoff@protonmail.com>
-=======
 #  Copyright 2019-2025 Ramil Nugmanov <nougmanoff@protonmail.com>
->>>>>>> 843ebeef
 #  This file is part of chython.
 #
 #  chython is free software; you can redistribute it and/or modify
@@ -175,17 +171,9 @@
             raise TypeError('invalid order value')
         if in_ring is not None and not isinstance(in_ring, bool):
             raise TypeError('in_ring mark should be boolean or None')
-<<<<<<< HEAD
-        if stereo is not None and not isinstance(stereo, bool):
-            raise TypeError('stereo mark should be boolean or None')
-        self._order = order
-        self._in_ring = in_ring
-        self._stereo = stereo
-=======
         self._order = order
         self._in_ring = in_ring
         self.stereo = stereo
->>>>>>> 843ebeef
 
     def __eq__(self, other):
         if isinstance(other, Bond):
@@ -227,15 +215,12 @@
     @property
     def stereo(self) -> Optional[bool]:
         return self._stereo
-<<<<<<< HEAD
-=======
 
     @stereo.setter
     def stereo(self, value):
         if value is not None and not isinstance(value, bool):
             raise TypeError('stereo mark should be boolean or None')
         self._stereo = value
->>>>>>> 843ebeef
 
     def copy(self, full=False) -> 'QueryBond':
         copy = object.__new__(self.__class__)
