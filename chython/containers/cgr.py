--- conflicted
+++ resolved
@@ -1,10 +1,6 @@
 # -*- coding: utf-8 -*-
 #
-<<<<<<< HEAD
-#  Copyright 2017-2024 Ramil Nugmanov <nougmanoff@protonmail.com>
-=======
 #  Copyright 2017-2025 Ramil Nugmanov <nougmanoff@protonmail.com>
->>>>>>> 843ebeef
 #  This file is part of chython.
 #
 #  chython is free software; you can redistribute it and/or modify
@@ -31,11 +27,7 @@
 from ..periodictable import DynamicElement
 
 
-<<<<<<< HEAD
-class CGRContainer(CGRSmiles, Morgan, Rings, Isomorphism,  FingerprintsCGR):
-=======
 class CGRContainer(CGRSmiles, Morgan, Rings, Isomorphism, FingerprintsCGR):
->>>>>>> 843ebeef
     __slots__ = ('_atoms', '_bonds', '__dict__')
     _atoms: Dict[int, DynamicElement]
     _bonds: Dict[int, Dict[int, DynamicBond]]
@@ -43,12 +35,9 @@
     def __init__(self):
         self._atoms = {}
         self._bonds = {}
-<<<<<<< HEAD
-=======
 
     def atoms(self) -> Iterator[Tuple[int, DynamicElement]]:
         return iter(self._atoms.items())
->>>>>>> 843ebeef
 
     def bonds(self) -> Iterator[Tuple[int, int, DynamicBond]]:
         """
@@ -119,11 +108,8 @@
     def __iter__(self):
         return iter(self._atoms)
 
-<<<<<<< HEAD
-=======
     def __len__(self):
         return len(self._atoms)
 
->>>>>>> 843ebeef
 
 __all__ = ['CGRContainer']