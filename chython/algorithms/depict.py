--- conflicted
+++ resolved
@@ -1,10 +1,6 @@
 # -*- coding: utf-8 -*-
 #
-<<<<<<< HEAD
-#  Copyright 2018-2024 Ramil Nugmanov <nougmanoff@protonmail.com>
-=======
 #  Copyright 2018-2025 Ramil Nugmanov <nougmanoff@protonmail.com>
->>>>>>> 843ebeef
 #  Copyright 2019-2020 Dinar Batyrshin <batyrshin-dinar@mail.ru>
 #  This file is part of chython.
 #
