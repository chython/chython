--- conflicted
+++ resolved
@@ -25,7 +25,6 @@
 from itertools import product
 from random import random
 from typing import Callable, Optional, Tuple, TYPE_CHECKING, Union
-from ..periodictable import ExtendedQuery, QueryElement
 
 
 if TYPE_CHECKING:
@@ -410,11 +409,6 @@
             return self.atoms_order.__getitem__
 
     def _format_cxsmiles(self: 'MoleculeContainer', order):
-<<<<<<< HEAD
-        if self.is_radical:
-            return f'|^1:{",".join(str(n) for n, m in enumerate(order) if self._atoms[m].is_radical)}|'
-        return
-=======
         cx = []
         rd = []
         es = defaultdict(list)
@@ -438,7 +432,6 @@
         if cx:
             return '|' + ','.join(cx) + '|'
         return None
->>>>>>> 843ebeef
 
     def _format_atom(self: 'MoleculeContainer', n, adjacency, **kwargs):
         atom = self._atoms[n]
@@ -466,17 +459,10 @@
                 smi[3] = '@@' if self._translate_tetrahedron_sign(n, adjacency[n]) else '@'
             else:
                 smi[3] = '@' if self._translate_tetrahedron_sign(n, adjacency[n]) else '@@'
-<<<<<<< HEAD
 
         if atom.charge and kwargs.get('charges', True):
             smi[5] = charge_str[atom.charge]
 
-=======
-
-        if atom.charge and kwargs.get('charges', True):
-            smi[5] = charge_str[atom.charge]
-
->>>>>>> 843ebeef
         if any(smi) or atom.atomic_symbol not in organic_set or atom.is_radical or kwargs.get('hydrogens', False):
             smi[0] = '['
             smi[-1] = ']'
@@ -613,81 +599,4 @@
         return dyn_order_str[(bond.order, bond.p_order)]
 
 
-<<<<<<< HEAD
-class QuerySmiles(Smiles):
-    __slots__ = ()
-
-    def _smiles_order(self: 'QueryContainer', stereo=True):
-        # try to keep atoms order
-        return {n: i for i, n in enumerate(self._atoms)}.__getitem__
-
-    def _format_cxsmiles(self: 'QueryContainer', order):
-        hh = ['atomProp']
-        cx = []
-        rad = [str(n) for n, m in enumerate(order) if isinstance(a:=self._atoms[m], ExtendedQuery) and a.is_radical]
-        if rad:
-            cx.append('^1:' + ','.join(rad))
-
-        for n, m in enumerate(order):
-            atom = self._atoms[m]
-            if len(hb := atom.hybridization) > 1 or (hb and hb[0] != 4):
-                hh.append(f'{n}.hyb.' + ''.join(hybridization_str[x] for x in hb))
-            if isinstance(atom, ExtendedQuery) and (ha := atom.heteroatoms):
-                hh.append(f'{n}.het.' + ''.join(str(x) for x in ha))
-            if atom.masked:
-                hh.append(f'{n}.msk.1')
-        if len(hh) > 1:
-            cx.append(':'.join(hh))
-        if cx:
-            return f'|{",".join(cx)}|'
-
-    def _format_atom(self: 'QueryContainer', n, adjacency, **kwargs):
-        atom = self._atoms[n]
-        if isinstance(atom, QueryElement) and atom.isotope:
-            smi = ['[', str(atom.isotope), atom.atomic_symbol]
-        else:
-            smi = ['[', atom.atomic_symbol]
-
-        if isinstance(atom, ExtendedQuery):
-            if atom.stereo is not None:
-                # mark atom as chiral. it's too difficult to set correct sign
-                smi.append(';@?')
-
-            if atom.charge:
-                smi.append(';')
-                smi.append(charge_str[atom.charge])
-
-            if atom.implicit_hydrogens:  # h<n> implicit-H-count <n> implicit hydrogens
-                smi.append(';')
-                smi.append(','.join(f'h{x}' for x in atom.implicit_hydrogens))
-
-        if atom.neighbors:  # D<n> 	degree 	<n> explicit connections
-            smi.append(';')
-            smi.append(','.join(f'D{x}' for x in atom.neighbors))
-
-        if isinstance(atom, ExtendedQuery) and atom.ring_sizes:
-            smi.append(';')
-            if atom.ring_sizes[0]:
-                smi.append(','.join(f'r{x}' for x in atom.ring_sizes))
-            else:
-                smi.append('!R')
-
-        if len(atom.hybridization) == 1 and atom.hybridization[0] == 4:  # only aromatic. other marks in cx extension
-            smi.append(';a')
-
-        smi.append(']')
-        return ''.join(smi)
-
-    def _format_bond(self: 'QueryContainer', n, m, adjacency, **kwargs):
-        # bond chirality skipped. too difficult to implement.
-        b = self._bonds[n][m]
-        s = ','.join(order_str[x] for x in b.order)
-        if (c := b.in_ring) is not None:
-            s += ';@' if c else ';!@'
-        return s
-
-
-__all__ = ['MoleculeSmiles', 'CGRSmiles', 'QuerySmiles']
-=======
-__all__ = ['MoleculeSmiles', 'CGRSmiles']
->>>>>>> 843ebeef
+__all__ = ['MoleculeSmiles', 'CGRSmiles']