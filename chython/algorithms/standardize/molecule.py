--- conflicted
+++ resolved
@@ -34,11 +34,7 @@
 
 
 # atomic number constants
-<<<<<<< HEAD
-H = 5
-=======
 H = 1
->>>>>>> 843ebeef
 C = 6
 
 
@@ -227,23 +223,6 @@
                     atoms[atom_1]._charge = 0
                 pairs.append((atom_1, atom_2, fix))
 
-<<<<<<< HEAD
-        if pairs:
-            self.__dict__.pop('atoms_order', None)  # remove cached morgan
-            for atom_1, atom_2, fix in pairs:
-                if self.atoms_order[atom_1] > self.atoms_order[atom_2]:
-                    atoms[atom_2]._charge = 1
-                    changed.append(atom_2)
-                    if not fix:
-                        changed.append(atom_1)
-                else:
-                    atoms[atom_1]._charge = 1
-                    if fix:
-                        changed.append(atom_1)
-            del self.__dict__['atoms_order']  # remove invalid morgan
-
-=======
->>>>>>> 843ebeef
         # ferrocene
         fcr = []
         for r in self.sssr:
@@ -281,9 +260,6 @@
             del self.__dict__['atoms_order']  # remove invalid morgan
 
         if changed:
-<<<<<<< HEAD
-            self.flush_cache(keep_sssr=True, keep_components=True)  # clear cache
-=======
             self.flush_cache(keep_sssr=True, keep_components=True, keep_special_connectivity=True)  # clear cache
             if _fix_stereo:
                 self.fix_stereo()
@@ -383,7 +359,6 @@
 
         if changed:
             self.flush_cache(keep_sssr=True, keep_components=True, keep_special_connectivity=True)  # clear cache
->>>>>>> 843ebeef
             if _fix_stereo:
                 self.fix_stereo()
             if logging:
@@ -410,11 +385,7 @@
             self.delete_bond(n, m, _skip_calculation=True)
 
         if ab:
-<<<<<<< HEAD
-            self.flush_cache(keep_sssr=True)
-=======
             self.flush_cache(keep_sssr=True, keep_special_connectivity=True)
->>>>>>> 843ebeef
             self.calc_labels()
             if _fix_stereo:
                 self.fix_stereo()
@@ -545,11 +516,7 @@
         if isotopes:
             for i in isotopes:
                 i._isotope = None
-<<<<<<< HEAD
-            self.flush_cache(keep_sssr=True, keep_components=True)
-=======
             self.flush_cache(keep_sssr=True, keep_components=True, keep_special_connectivity=True)
->>>>>>> 843ebeef
             self.fix_stereo()
             return True
         return False
@@ -603,11 +570,7 @@
 
             if not hs:  # not matched
                 continue
-<<<<<<< HEAD
-            self.flush_cache(keep_sssr=keep_sssr, keep_components=keep_components)
-=======
             self.flush_cache(keep_sssr=keep_sssr, keep_components=keep_components, keep_special_connectivity=keep_sssr)
->>>>>>> 843ebeef
             # recalculate isomorphism labels
             self.calc_labels()
             for n in hs:  # hydrogens count recalculation
