--- conflicted
+++ resolved
@@ -1,10 +1,6 @@
 # -*- coding: utf-8 -*-
 #
-<<<<<<< HEAD
-#  Copyright 2021-2024 Ramil Nugmanov <nougmanoff@protonmail.com>
-=======
 #  Copyright 2021-2025 Ramil Nugmanov <nougmanoff@protonmail.com>
->>>>>>> 843ebeef
 #  This file is part of chython.
 #
 #  chython is free software; you can redistribute it and/or modify
@@ -98,11 +94,7 @@
         if hs:
             for n in hs:
                 self.calc_implicit(n)
-<<<<<<< HEAD
-            self.flush_cache(keep_sssr=True, keep_components=True)
-=======
             self.flush_cache(keep_sssr=True, keep_components=True, keep_special_connectivity=True)
->>>>>>> 843ebeef
             if _fix_stereo:
                 self.fix_stereo()
             if logging:
@@ -159,13 +151,9 @@
             elif a.is_radical:
                 rads.add(n)
             elif a.charge == -1:
-<<<<<<< HEAD
-                if (lb := len(bonds[n])) == 4 and a == B:  # skip boron
-=======
                 if a == B and a.total_hydrogens:  # skip [BHx-]
                     continue
                 elif (lb := len(bonds[n])) == 4 and a == B:  # skip [B-]X4
->>>>>>> 843ebeef
                     continue
                 elif lb == 6 and a == P:  # skip [P-]X6
                     continue
