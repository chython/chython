# -*- coding: utf-8 -*-
#
<<<<<<< HEAD
#  Copyright 2018-2024 Ramil Nugmanov <nougmanoff@protonmail.com>
=======
#  Copyright 2018-2025 Ramil Nugmanov <nougmanoff@protonmail.com>
>>>>>>> 843ebeef
#  Copyright 2021 Timur Gimadiev <timur.gimadiev@gmail.com>
#  Copyright 2024 Philippe Gantzer <p.gantzer@icredd.hokudai.ac.jp>
#  This file is part of chython.
#
#  chython is free software; you can redistribute it and/or modify
#  it under the terms of the GNU Lesser General Public License as published by
#  the Free Software Foundation; either version 3 of the License, or
#  (at your option) any later version.
#
#  This program is distributed in the hope that it will be useful,
#  but WITHOUT ANY WARRANTY; without even the implied warranty of
#  MERCHANTABILITY or FITNESS FOR A PARTICULAR PURPOSE. See the
#  GNU Lesser General Public License for more details.
#
#  You should have received a copy of the GNU Lesser General Public License
#  along with this program; if not, see <https://www.gnu.org/licenses/>.
#
from collections import defaultdict
from typing import List, Tuple, TYPE_CHECKING, Union
from ._reagents import *
from ...exceptions import MappingError


if TYPE_CHECKING:
    from chython import ReactionContainer


class StandardizeReaction:
    __slots__ = ()

    def canonicalize(self: 'ReactionContainer', *, fix_mapping: bool = True, logging=False, fix_tautomers=True) -> \
            Union[bool, List[Tuple[int, Tuple[int, ...], int, str]]]:
        """
        Convert molecules to canonical forms of functional groups and aromatic rings without explicit hydrogens.
        Return True if in any molecule found not canonical group.

        :param fix_mapping: Search AAM errors of functional groups.
        :param logging: return log from molecules with index of molecule.
            Otherwise, return True if these groups found in any molecule.
        :param fix_tautomers: convert tautomers to canonical forms.
        """
        total = []
        for n, m in enumerate(self.molecules()):
            total.extend((n, *x) for x in m.canonicalize(logging=True, fix_tautomers=fix_tautomers))

        if fix_mapping:
            total.extend((-1, x, -1, m) for m, x in self.fix_groups_mapping(logging=True))

        if total:
            self.flush_cache(keep_molecule_cache=True)
        if logging:
            return total
        return bool(total)

    def standardize(self: 'ReactionContainer', *, fix_mapping: bool = True, logging=False, fix_tautomers=True) -> \
            Union[bool, List[Tuple[int, Tuple[int, ...], int, str]]]:
        """
        Fix functional groups representation.
        Return True if in any molecule fixed group.

        Deprecated method. Use `canonicalize` directly.

        :param fix_mapping: Search AAM errors of functional groups.
        :param logging: return log from molecules with index of molecule.
            Otherwise, return True if these groups found in any molecule.
        :param fix_tautomers: convert tautomers to canonical forms.
        """
        total = []
        for n, m in enumerate(self.molecules()):
            total.extend((n, *x) for x in m.standardize(logging=True, fix_tautomers=fix_tautomers))

        if fix_mapping:
            total.extend((-1, x, -1, m) for m, x in self.fix_groups_mapping(logging=True))

        if total:
            self.flush_cache(keep_molecule_cache=True)
        if logging:
            return total
        return bool(total)

    def thiele(self: 'ReactionContainer', *, fix_tautomers=True) -> bool:
        """
        Convert structures to aromatic form.
        Return True if in any molecule found kekule ring

        :param fix_tautomers: convert tautomers to canonical forms.
        """
        total = False
        for m in self.molecules():
            if m.thiele(fix_tautomers=fix_tautomers):
                total = True
        if total:
            self.flush_cache(keep_molecule_cache=True)
        return total

    def kekule(self: 'ReactionContainer', *, buffer_size=7, ignore_pyrrole_hydrogen=False) -> bool:
        """
        Convert structures to a kekule form.
        Return True if in any molecule found aromatic ring

        :param buffer_size: number of attempts of pyridine form searching.
        :param ignore_pyrrole_hydrogen: ignore hydrogen on pyrrole to fix invalid rings like Cn1cc[nH]c1.
        """
        total = False
        for m in self.molecules():
<<<<<<< HEAD
            if m.kekule(buffer_size=buffer_size):
=======
            if m.kekule(buffer_size=buffer_size, ignore_pyrrole_hydrogen=ignore_pyrrole_hydrogen):
>>>>>>> 843ebeef
                total = True
        if total:
            self.flush_cache(keep_molecule_cache=True)
        return total

    def clean_isotopes(self: 'ReactionContainer') -> bool:
        """
        Clean isotope marks for all molecules in reaction.
        Returns True if in any molecule found isotope.
        """
        flag = False
        for m in self.molecules():
            if m.clean_isotopes():
                flag = True
        if flag:
            self.flush_cache(keep_molecule_cache=True)
        return flag

    def clean_stereo(self: 'ReactionContainer'):
        """
        Remove stereo data
        """
        for m in self.molecules():
            m.clean_stereo()
        self.flush_cache(keep_molecule_cache=True)

    def check_valence(self: 'ReactionContainer') -> List[Tuple[int, Tuple[int, ...]]]:
        """
        Check valences of all atoms of all molecules.

        Works only on molecules with aromatic rings in Kekule form.
        :return: list of invalid molecules with invalid atoms lists
        """
        out = []
        for n, m in enumerate(self.molecules()):
            if c := m.check_valence():
                out.append((n, tuple(c)))
        return out

    def implicify_hydrogens(self: 'ReactionContainer') -> int:
        """
        Remove explicit hydrogens if possible.

        :return: number of removed hydrogens.
        """
        total = 0
        for m in self.molecules():
            total += m.implicify_hydrogens()
        if total:
            self.flush_cache(keep_molecule_cache=True)
        return total

    def explicify_hydrogens(self: 'ReactionContainer') -> int:
        """
        Add explicit hydrogens to atoms

        :return: number of added atoms
        """
        total = 0
        start_map = 0
        for m in self.molecules():
            map_ = max(m, default=0)
            if map_ > start_map:
                start_map = map_

        mapping = defaultdict(list)
        for m in self.reactants:
            maps = m.explicify_hydrogens(_return_map=True, start_map=start_map + 1)
            if maps:
                for n, h in maps:
                    mapping[n].append(h)
                start_map = maps[-1][1]
                total += len(maps)

        for m in self.reagents:
            maps = m.explicify_hydrogens(_return_map=True, start_map=start_map + 1)
            if maps:
                start_map = maps[-1][1]
                total += len(maps)

        for m in self.products:
            maps = m.explicify_hydrogens(_return_map=True, start_map=start_map + 1)
            if maps:
                total += len(maps)
                remap = {}
                free = []
                for n, h in maps:
                    if n in mapping and mapping[n]:
                        remap[h] = mapping[n].pop()
                        free.append(h)
                    elif free:
                        remap[h] = start_map = free.pop(0)
                    else:
                        start_map = h
                m.remap(remap)

        if total:
            self.flush_cache(keep_molecule_cache=True)
        return total

    def remove_reagents(self, *, keep_reagents: bool = False, mapping: bool = True) -> bool:
        """
        Place molecules, except reactants, to reagents list. Reagents - molecules which atoms not presented in products.
        Mapping based approach remove molecules without reaction center.
        Rule based approach remove equal molecules in reactants and products, and predefined reactants.

        :param mapping: use atom-to-atom mapping to detect reagents, otherwise use predefined list of common reagents.
        :param keep_reagents: delete reagents if False

        Return True if any reagent found.
        """
        if mapping:
            return self.__remove_reagents_mapping(keep_reagents)
        return self.__remove_reagents_rules(keep_reagents)

    def __remove_reagents_rules(self: 'ReactionContainer', keep_reagents):
        if not self.reactants or not self.products:  # there is no reaction
            return False

        reactants_st1 = []
        products_st1 = []
        reagents_st1 = set(self.reagents)

        # find the same molecules in reactants and products
        for m in self.reactants:
            if m in self.products:
                reagents_st1.add(m)
            else:
                reactants_st1.append(m)
        for m in self.products:
            if m in self.reactants:
                reagents_st1.add(m)
            else:
                products_st1.append(m)
        if not reactants_st1 or not products_st1:
            return False  # keep bad reaction as is

        reactants_st2 = []
        products_st2 = []
        reagents_st2 = reagents_st1.copy()

        # filter out predefined reagents
        for m in reactants_st1:
            if m in reagents_set:
                reagents_st2.add(m)
            else:
                reactants_st2.append(m)
        for m in products_st1:
            if m in reagents_set:
                reagents_st2.add(m)
            else:
                products_st2.append(m)
        if not reactants_st2 or not products_st2:  # reaction contains only simple molecules. roll-back to step 1
            reactants_st2 = reactants_st1
            products_st2 = products_st1
            reagents_st2 = reagents_st1

        # remove reagents from reactants
        tmp = []
        for m in self.reagents:
            tmp.append(m)
            if m in reagents_st2:
                reagents_st2.discard(m)
        tmp.extend(reagents_st2)
        reagents = tuple(tmp) if keep_reagents else ()

        self._reactants = tuple(reactants_st2)
        self._products = tuple(products_st2)
        self._reagents = reagents
        self.fix_positions()
        return True

    def __remove_reagents_mapping(self: 'ReactionContainer', keep_reagents):
        cgr = ~self
        if cgr.center_atoms:
            active = set(cgr.center_atoms)
            reactants = []
            products = []
            reagents = set(self.reagents)
            for i in self.reactants:
                if not active.isdisjoint(i):
                    reactants.append(i)
                else:
                    reagents.add(i)
            for i in self.products:
                if not active.isdisjoint(i):
                    products.append(i)
                else:
                    reagents.add(i)

            # remove reagents from reactants
            tmp = []
            for m in self.reagents:
                tmp.append(m)
                if m in reagents:
                    reagents.discard(m)
            tmp.extend(reagents)
            reagents = tuple(tmp) if keep_reagents else ()

            if len(reactants) != len(self.reactants) or len(products) != len(self.products) or len(reagents) != len(self.reagents):
                self._reactants = tuple(reactants)
                self._products = tuple(products)
                self._reagents = reagents
                self.fix_positions()
                return True
            return False
        raise MappingError("Reaction center is absent according to mapping")

    def contract_ions(self: 'ReactionContainer') -> bool:
        """
        Contract ions into salts (Molecules with disconnected components).
        Note: works only for unambiguous cases. e.g. equal anions/cations and different or equal cations/anions.

        Return True if any ions contracted.
        """
        neutral, cations, anions, total = _sift_ions(self.reagents)
        salts = _contract_ions(anions, cations, total)
        if salts:
            neutral.extend(salts)
            self._reagents = tuple(neutral)
            changed = True
        else:
            changed = False

        neutral, cations, anions, total = _sift_ions(self.reactants)
        salts = _contract_ions(anions, cations, total)
        if salts:
            anions_order = {frozenset(m): n for n, m in enumerate(anions)}
            cations_order = {frozenset(m): n for n, m in enumerate(cations)}
            neutral.extend(salts)
            self._reactants = tuple(neutral)
            changed = True
        else:
            anions_order = cations_order = {}

        neutral, cations, anions, total = _sift_ions(self.products)
        if cations and anions:
            anions.sort(key=lambda x: anions_order.get(frozenset(x), -1))
            cations.sort(key=lambda x: cations_order.get(frozenset(x), -1))
        salts = _contract_ions(anions, cations, total)
        if salts:
            neutral.extend(salts)
            self._products = tuple(neutral)
            changed = True

        if changed:
            self.fix_positions()
            return True
        return False


def _sift_ions(mols):
    anions = []
    cations = []
    neutral = []
    total = 0
    for m in mols:
        c = int(m)
        total += c
        if c > 0:
            cations.append(m)
        elif c < 0:
            anions.append(m)
        else:
            neutral.append(m)
    return neutral, cations, anions, total


def _contract_ions(anions, cations, total):
    if not anions or not cations:  # nothing to contract
        return
    # check ambiguous cases
    if total > 0:
        if len(cations) > 1:  # deficit of anions
            # we have an excess of cations. we can't assign anions univocally
            return  # unite is ambiguous
        salt = cations[0]
        shift_x = salt._fix_plane_mean(0) + 1
        for x in anions:
            shift_x = x._fix_plane_mean(shift_x) + 1
            salt = salt | x
        return [salt]
    elif total < 0:
        if len(anions) > 1:  # deficit of cations
            # we have an excess of anions. we can't assign cations univocally
            return  # unite is ambiguous
        salt = anions[0]
        shift_x = salt._fix_plane_mean(0) + 1
        for x in cations:
            shift_x = x._fix_plane_mean(shift_x) + 1
            salt = salt | x
        return [salt]
    elif len(set(anions)) > 1 and len(set(cations)) > 1:  # different anions and cations
        return

    salts = []
    anions = anions.copy()
    cations = cations.copy()
    while anions:
        ct = cations.pop()
        an = anions.pop()
        shift_x = ct._fix_plane_mean(0) + 1
        shift_x = an._fix_plane_mean(shift_x) + 1
        salt = ct | an
        while True:
            c = int(salt)
            if c > 0:
                an = anions.pop()
                shift_x = an._fix_plane_mean(shift_x) + 1
                salt = salt | an
            elif c < 0:
                ct = cations.pop()
                shift_x = ct._fix_plane_mean(shift_x) + 1
                salt = salt | ct
            else:
                break
        salts.append(salt)
    return salts


__all__ = ['StandardizeReaction']<|MERGE_RESOLUTION|>--- conflicted
+++ resolved
@@ -1,10 +1,6 @@
 # -*- coding: utf-8 -*-
 #
-<<<<<<< HEAD
-#  Copyright 2018-2024 Ramil Nugmanov <nougmanoff@protonmail.com>
-=======
 #  Copyright 2018-2025 Ramil Nugmanov <nougmanoff@protonmail.com>
->>>>>>> 843ebeef
 #  Copyright 2021 Timur Gimadiev <timur.gimadiev@gmail.com>
 #  Copyright 2024 Philippe Gantzer <p.gantzer@icredd.hokudai.ac.jp>
 #  This file is part of chython.
@@ -110,11 +106,7 @@
         """
         total = False
         for m in self.molecules():
-<<<<<<< HEAD
-            if m.kekule(buffer_size=buffer_size):
-=======
             if m.kekule(buffer_size=buffer_size, ignore_pyrrole_hydrogen=ignore_pyrrole_hydrogen):
->>>>>>> 843ebeef
                 total = True
         if total:
             self.flush_cache(keep_molecule_cache=True)
