--- conflicted
+++ resolved
@@ -21,6 +21,7 @@
 from math import log2
 from numpy import zeros, uint8
 from typing import Deque, Dict, Tuple, List, Set, Union, TYPE_CHECKING
+from ..._functions import tuple_hash
 from ...containers import molecule
 
 
@@ -108,12 +109,8 @@
         :param include_hydrogens: take into account hydrogen atoms
         :param with_pharmacophores: use pharmacophoric features to identify and distinguish each atom in an molecule
         """
-<<<<<<< HEAD
-        return {hash((*tpl, cnt)) for tpl, count in self._fragments(min_radius, max_radius, include_hydrogens).items()
-=======
         return {tuple_hash((*tpl, cnt)) for tpl, count in
                 self._fragments(min_radius, max_radius, include_hydrogens, with_pharmacophores).items()
->>>>>>> ae470d5c
                 for cnt in range(min(len(count), number_bit_pairs))}
 
     def _chains(self: Union['MoleculeContainer', 'CGRContainer'], min_radius: int = 1, max_radius: int = 4) -> \
@@ -148,16 +145,11 @@
                    max_radius: int = 4, include_hydrogens=False,
                    with_pharmacophores: bool = False) -> Dict[Tuple[int, ...], List[Tuple[int, ...]]]:
         if isinstance(self, molecule.MoleculeContainer) and not include_hydrogens:
-<<<<<<< HEAD
-            atoms = {idx: hash((atom.isotope or 0, atom.atomic_number, atom.charge, atom.is_radical))
-                     for idx, atom in self.atoms()}
-=======
             if not with_pharmacophores:
                 atoms = {idx: tuple_hash((atom.isotope or 0, atom.atomic_number, atom.charge, atom.is_radical))
                          for idx, atom in self.atoms()}
             else:
                 atoms = self.pharmacophores
->>>>>>> ae470d5c
         else:
             atoms = {idx: int(atom) for idx, atom in self.atoms()}
 
