# -*- coding: utf-8 -*-
#
#  Copyright 2021 Aleksandr Sizov <murkyrussian@gmail.com>
#  Copyright 2021 Ramil Nugmanov <nougmanoff@protonmail.com>
#  This file is part of chython.
#
#  chython is free software; you can redistribute it and/or modify
#  it under the terms of the GNU Lesser General Public License as published by
#  the Free Software Foundation; either version 3 of the License, or
#  (at your option) any later version.
#
#  This program is distributed in the hope that it will be useful,
#  but WITHOUT ANY WARRANTY; without even the implied warranty of
#  MERCHANTABILITY or FITNESS FOR A PARTICULAR PURPOSE. See the
#  GNU Lesser General Public License for more details.
#
#  You should have received a copy of the GNU Lesser General Public License
#  along with this program; if not, see <https://www.gnu.org/licenses/>.
#
from math import log2
from numpy import zeros, uint8
from typing import Set, Union, TYPE_CHECKING
from ...containers import molecule


if TYPE_CHECKING:
    from chython import MoleculeContainer, CGRContainer


class MorganFingerprint:
    __slots__ = ()

    def morgan_fingerprint(self: Union['MoleculeContainer', 'CGRContainer'], min_radius: int = 1, max_radius: int = 4,
                           length: int = 1024, number_active_bits: int = 2,
                           include_hydrogens: bool = True, with_pharmacophores: bool = False):
        """
        Transform structures into array of binary features.
        Morgan fingerprints. Similar to RDkit implementation.

        :param min_radius: minimal radius of EC
        :param max_radius: maximum radius of EC
        :param length: bit string's length. Should be power of 2
        :param number_active_bits: number of active bits for each hashed tuple
        :param include_hydrogens: take into account hydrogen atoms
        :param with_pharmacophores: use pharmacophoric features to identify and distinguish each atom in an molecule

        :return: array(n_features)
        """
        bits = self.morgan_bit_set(min_radius, max_radius, length, number_active_bits, include_hydrogens,
                                   with_pharmacophores)
        fingerprints = zeros(length, dtype=uint8)
        fingerprints[list(bits)] = 1
        return fingerprints

    def morgan_bit_set(self: Union['MoleculeContainer', 'CGRContainer'], min_radius: int = 1, max_radius: int = 4,
                       length: int = 1024, number_active_bits: int = 2,
                       include_hydrogens: bool = True, with_pharmacophores: bool = False) -> Set[int]:
        """
        Transform structures into set of indexes of True-valued features.

        :param min_radius: minimal radius of EC
        :param max_radius: maximum radius of EC
        :param length: bit string's length. Should be power of 2
        :param number_active_bits: number of active bits for each hashed tuple
        :param include_hydrogens: take into account hydrogen atoms
        :param with_pharmacophores: use pharmacophoric features to identify and distinguish each atom in an molecule
        """
        mask = length - 1
        log = int(log2(length))

        active_bits = set()
        for tpl in self.morgan_hash_set(min_radius, max_radius, include_hydrogens, with_pharmacophores):
            active_bits.add(tpl & mask)
            if number_active_bits == 2:
                active_bits.add(tpl >> log & mask)
            elif number_active_bits > 2:
                for _ in range(1, number_active_bits):
                    tpl >>= log
                    active_bits.add(tpl & mask)
        return active_bits

    def morgan_hash_set(self: Union['MoleculeContainer', 'CGRContainer'], min_radius: int = 1, max_radius: int = 4,
                        include_hydrogens: bool = True, with_pharmacophores: bool = False) -> Set[int]:
        """
        Transform structures into integer hashes of atoms with EC.

        :param min_radius: minimal radius of EC
        :param max_radius: maximum radius of EC
        :param include_hydrogens: take into account hydrogen atoms
        :param with_pharmacophores: use pharmacophoric features to identify and distinguish each atom in an molecule
        """
        if isinstance(self, molecule.MoleculeContainer) and not include_hydrogens:
<<<<<<< HEAD
            identifiers = {idx: hash((atom.isotope or 0, atom.atomic_number, atom.charge, atom.is_radical))
                           for idx, atom in self.atoms()}
=======
            if not with_pharmacophores:
                identifiers = {idx: tuple_hash((atom.isotope or 0, atom.atomic_number, atom.charge, atom.is_radical))
                               for idx, atom in self.atoms()}
            else:
                identifiers = self.pharmacophores
>>>>>>> ae470d5c
        else:
            identifiers = {idx: int(atom) for idx, atom in self.atoms()}

        bonds = self._bonds
        arr = set()
        for step in range(1, max_radius + 1):
            if step >= min_radius:
                arr.update(identifiers.values())
            identifiers = {idx: hash((tpl, *(x for x in
                                             sorted((int(b), identifiers[ngb]) for ngb, b in bonds[idx].items())
                                             for x in x)))
                           for idx, tpl in identifiers.items()}

        if max_radius > 1:  # add last ring
            arr.update(identifiers.values())
        return arr


__all__ = ['MorganFingerprint']<|MERGE_RESOLUTION|>--- conflicted
+++ resolved
@@ -90,16 +90,11 @@
         :param with_pharmacophores: use pharmacophoric features to identify and distinguish each atom in an molecule
         """
         if isinstance(self, molecule.MoleculeContainer) and not include_hydrogens:
-<<<<<<< HEAD
-            identifiers = {idx: hash((atom.isotope or 0, atom.atomic_number, atom.charge, atom.is_radical))
-                           for idx, atom in self.atoms()}
-=======
             if not with_pharmacophores:
                 identifiers = {idx: tuple_hash((atom.isotope or 0, atom.atomic_number, atom.charge, atom.is_radical))
                                for idx, atom in self.atoms()}
             else:
                 identifiers = self.pharmacophores
->>>>>>> ae470d5c
         else:
             identifiers = {idx: int(atom) for idx, atom in self.atoms()}
 
