--- conflicted
+++ resolved
@@ -1,10 +1,6 @@
 # -*- coding: utf-8 -*-
 #
-<<<<<<< HEAD
-#  Copyright 2021-2024 Ramil Nugmanov <nougmanoff@protonmail.com>
-=======
 #  Copyright 2021-2025 Ramil Nugmanov <nougmanoff@protonmail.com>
->>>>>>> 843ebeef
 #  This file is part of chython.
 #
 #  chython is free software; you can redistribute it and/or modify
@@ -23,12 +19,8 @@
 from collections import defaultdict
 from typing import TYPE_CHECKING
 from ._rules import freak_rules
-<<<<<<< HEAD
-from ..rings import _sssr, _connected_components
-=======
 from .._rings import sssr
 from ..rings import _connected_components
->>>>>>> 843ebeef
 
 
 if TYPE_CHECKING:
@@ -164,11 +156,7 @@
                     bonds[n][m]._order = o
                 if not acceptors:
                     break
-<<<<<<< HEAD
-            self.flush_cache(keep_sssr=True, keep_components=True)
-=======
             self.flush_cache(keep_sssr=True, keep_components=True, keep_special_connectivity=True)
->>>>>>> 843ebeef
             self.calc_labels()
 
         if double_bonded:  # delete quinones
@@ -219,11 +207,7 @@
             for n, m in zip(ring, ring[1:]):
                 bonds[n][m]._order = 4
 
-<<<<<<< HEAD
-        self.flush_cache(keep_sssr=True, keep_components=True)
-=======
         self.flush_cache(keep_sssr=True, keep_components=True, keep_special_connectivity=True)
->>>>>>> 843ebeef
         self.calc_labels()
         for ring in freaks:  # aromatize rule based
             for q in freak_rules:
@@ -234,11 +218,7 @@
                         bonds[n][m]._order = 4
                     break
         if freaks:
-<<<<<<< HEAD
-            self.flush_cache(keep_sssr=True, keep_components=True)  # flush again
-=======
             self.flush_cache(keep_sssr=True, keep_components=True, keep_special_connectivity=True)  # flush again
->>>>>>> 843ebeef
             self.calc_labels()
         self.fix_stereo()  # check if any stereo centers vanished.
         return True
