--- conflicted
+++ resolved
@@ -24,21 +24,12 @@
 from itertools import chain, permutations
 from operator import or_
 from pathlib import Path
-<<<<<<< HEAD
-from re import split, compile, fullmatch, findall, search
-from typing import Union, List
-from ._mdl import Parser, parse_error
-from ..containers import MoleculeContainer, CGRContainer, ReactionContainer
-from ..containers.bonds import DynamicBond
-from ..exceptions import IncorrectSmiles, IncorrectSmarts, IsChiral, NotChiral, ValenceError
-=======
 from re import compile, findall, fullmatch, search, split
 from typing import List, Union
 from ._mdl import parse_error, Parser
 from ..containers import CGRContainer, QueryContainer, MoleculeContainer, ReactionContainer
 from ..containers.bonds import DynamicBond, QueryBond
-from ..exceptions import IncorrectSmiles, IsChiral, NotChiral, ValenceError
->>>>>>> 1f80768b
+from ..exceptions import IncorrectSmiles, IncorrectSmarts, IsChiral, NotChiral, ValenceError
 from ..periodictable import DynamicElement
 
 
