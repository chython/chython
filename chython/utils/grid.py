--- conflicted
+++ resolved
@@ -1,10 +1,6 @@
 # -*- coding: utf-8 -*-
 #
-<<<<<<< HEAD
-#  Copyright 2021-2024 Ramil Nugmanov <nougmanoff@protonmail.com>
-=======
 #  Copyright 2021-2025 Ramil Nugmanov <nougmanoff@protonmail.com>
->>>>>>> 843ebeef
 #  Copyright 2024 Philippe Gantzer <p.gantzer@icredd.hokudai.ac.jp>
 #  This file is part of chython.
 #
@@ -92,14 +88,8 @@
 
     # restore planes
     for m, p in zip(molecules, planes):
-<<<<<<< HEAD
-        for (_, a), (x, y) in zip(m.atoms(), p):
-            a.x = x
-            a.y = y
-=======
         for (_, a), xy in zip(m.atoms(), p):
             a.xy = xy
->>>>>>> 843ebeef
 
     _width = shift_x - 1.5 * font_size
     _height = -shift_y - 1.5 * font_size
