#!/usr/bin/env python3
# -*- coding: utf-8 -*-
#
#  Copyright 2014-2022 Ramil Nugmanov <nougmanoff@protonmail.com>
#  This file is part of chython.
#
#  chython is free software; you can redistribute it and/or modify
#  it under the terms of the GNU Lesser General Public License as published by
#  the Free Software Foundation; either version 3 of the License, or
#  (at your option) any later version.
#
#  This program is distributed in the hope that it will be useful,
#  but WITHOUT ANY WARRANTY; without even the implied warranty of
#  MERCHANTABILITY or FITNESS FOR A PARTICULAR PURPOSE. See the
#  GNU Lesser General Public License for more details.
#
#  You should have received a copy of the GNU Lesser General Public License
#  along with this program; if not, see <https://www.gnu.org/licenses/>.
#
from distutils.command.sdist import sdist
from distutils.command.build import build
from distutils.util import get_platform
from importlib.util import find_spec
from pathlib import Path
from setuptools import setup, Extension, find_packages


class _sdist(sdist):
    def finalize_options(self):
        super().finalize_options()
        self.distribution.data_files.append(('lib', ['INCHI/libinchi.so',
                                                     'INCHI/libinchi.dll', 'INCHI/libinchi.dynlib']))


cmd_class = {'sdist': _sdist}


if find_spec('wheel'):
    from wheel.bdist_wheel import bdist_wheel

    class _bdist_wheel(bdist_wheel):
        def finalize_options(self):
            super().finalize_options()
            self.root_is_pure = False
            platform = get_platform()
            if platform == 'win-amd64':
                self.distribution.data_files.append(('lib', ['INCHI/libinchi.dll']))
            elif platform == 'linux-x86_64':
                self.distribution.data_files.append(('lib', ['INCHI/libinchi.so']))
            elif platform == 'macosx-11-x86_64':
                self.distribution.data_files.append(('lib', ['INCHI/libinchi.dynlib']))

    cmd_class['bdist_wheel'] = _bdist_wheel


if find_spec('cython'):
    class _build(build):
        def finalize_options(self):
            super().finalize_options()
            from Cython.Build import cythonize
            self.distribution.ext_modules = cythonize(self.distribution.ext_modules, language_level=3)

    cmd_class['build'] = _build


setup(
    name='chython',
    version='1.18',
    packages=find_packages(),
    url='https://github.com/chython/chython',
    license='LGPLv3',
    author='Dr. Ramil Nugmanov',
    author_email='nougmanoff@protonmail.com',
    python_requires='>=3.8',
    cmdclass=cmd_class,
    ext_modules=[Extension('chython.algorithms._isomorphism', ['chython/algorithms/_isomorphism.pyx'],
                           extra_compile_args=['-O3']),
                 Extension('chython.containers._unpack', ['chython/containers/_unpack.pyx'],
                           extra_compile_args=['-O3']),
                 Extension('chython.files._xyz', ['chython/files/_xyz.pyx'], extra_compile_args=['-O3'])],
    setup_requires=['wheel', 'cython'],
    install_requires=['CachedMethods>=0.1.4,<0.2', 'lazy-object-proxy>=1.6', 'lxml>=4.1', 'py-mini-racer>=0.4.0',
<<<<<<< HEAD
                      'numpy>=1.18', 'numba>=0.50'],
    extras_require={'pytest': ['pytest'], 'mapping': ['chytorch>=1.2']},
=======
                      'numpy>=1.18'],
    extras_require={'pytest': ['pytest']},
>>>>>>> 913daf90
    package_data={'chython.algorithms': ['_isomorphism.pyx'], 'chython.algorithms.calculate2d': ['clean2d.js'],
                  'chython.containers': ['_unpack.pyx'], 'chython.files': ['_xyz.pyx']},
    data_files=[],
    zip_safe=False,
    long_description=(Path(__file__).parent / 'README.rst').read_text('utf8'),
    classifiers=['Environment :: Plugins',
                 'Intended Audience :: Science/Research',
                 'License :: OSI Approved :: GNU Lesser General Public License v3 or later (LGPLv3+)',
                 'Operating System :: OS Independent',
                 'Programming Language :: Python',
                 'Programming Language :: Python :: 3 :: Only',
                 'Programming Language :: Python :: 3.8',
                 'Topic :: Scientific/Engineering',
                 'Topic :: Scientific/Engineering :: Chemistry',
                 'Topic :: Scientific/Engineering :: Information Analysis',
                 'Topic :: Software Development',
                 'Topic :: Software Development :: Libraries',
                 'Topic :: Software Development :: Libraries :: Python Modules'],
    command_options={'build_sphinx': {'source_dir': ('setup.py', 'doc'),
                                      'build_dir':  ('setup.py', 'build/doc'),
                                      'all_files': ('setup.py', True)}}
)<|MERGE_RESOLUTION|>--- conflicted
+++ resolved
@@ -65,7 +65,7 @@
 
 setup(
     name='chython',
-    version='1.18',
+    version='1.19',
     packages=find_packages(),
     url='https://github.com/chython/chython',
     license='LGPLv3',
@@ -80,13 +80,8 @@
                  Extension('chython.files._xyz', ['chython/files/_xyz.pyx'], extra_compile_args=['-O3'])],
     setup_requires=['wheel', 'cython'],
     install_requires=['CachedMethods>=0.1.4,<0.2', 'lazy-object-proxy>=1.6', 'lxml>=4.1', 'py-mini-racer>=0.4.0',
-<<<<<<< HEAD
-                      'numpy>=1.18', 'numba>=0.50'],
-    extras_require={'pytest': ['pytest'], 'mapping': ['chytorch>=1.2']},
-=======
                       'numpy>=1.18'],
-    extras_require={'pytest': ['pytest']},
->>>>>>> 913daf90
+    extras_require={'pytest': ['pytest'], 'mapping': ['chytorch-rxnmap>=1.0']},
     package_data={'chython.algorithms': ['_isomorphism.pyx'], 'chython.algorithms.calculate2d': ['clean2d.js'],
                   'chython.containers': ['_unpack.pyx'], 'chython.files': ['_xyz.pyx']},
     data_files=[],
